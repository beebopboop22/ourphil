// src/EventDetailPage.jsx
import React, { useEffect, useState, useContext } from 'react';
import { useParams, Link } from 'react-router-dom';
import { supabase } from './supabaseClient';
import Navbar from './Navbar';
import Footer from './Footer';
import { AuthContext } from './AuthProvider';
import { Helmet } from 'react-helmet';
import FloatingAddButton from './FloatingAddButton';
import PostFlyerModal from './PostFlyerModal';
import {
  getMyEventFavorites,
  addEventFavorite,
  removeEventFavorite,
} from './utils/eventFavorites';

export default function EventDetailPage() {
  const { slug } = useParams();
  const { user } = useContext(AuthContext);

  // ─── State ───────────────────────────────────────────────────────────
  const [event, setEvent] = useState(null);
  const [favCount, setFavCount] = useState(0);
  const [myFavId, setMyFavId] = useState(null);
  const [toggling, setToggling] = useState(false);

  const [reviews, setReviews] = useState([]);
  const [loadingReviews, setLoadingReviews] = useState(true);
  const [rating, setRating] = useState(5);
  const [comment, setComment] = useState('');
  const [photoFiles, setPhotoFiles] = useState([]);
  const [submitting, setSubmitting] = useState(false);

  const [editingId, setEditingId] = useState(null);
  const [draftRating, setDraftRating] = useState(5);
  const [draftComment, setDraftComment] = useState('');

  const [modalImage, setModalImage] = useState(null);
  const [showFlyerModal, setShowFlyerModal] = useState(false);

  const [moreEvents, setMoreEvents] = useState([]);
  const [loadingMore, setLoadingMore] = useState(true);
  const [tagMap, setTagMap] = useState({});
  const [eventTags, setEventTags] = useState([]);

  const pillStyles = [
    'bg-green-100 text-indigo-800',
    'bg-teal-100 text-teal-800',
    'bg-pink-100 text-pink-800',
    'bg-blue-100 text-blue-800',
    'bg-orange-100 text-orange-800',
    'bg-yellow-100 text-yellow-800',
    'bg-purple-100 text-purple-800',
    'bg-red-100 text-red-800',
  ];

  // ─── Helpers ─────────────────────────────────────────────────────────
  function parseDateStr(str) {
    if (!str) return null;
    if (str.includes('/')) {
      const [m, d, y] = str.split('/').map(Number);
      return new Date(y, m - 1, d);
    }
    const [y, m, d] = str.split('-').map(Number);
    return new Date(y, m - 1, d);
  }

  function getFriendlyDate(str) {
    const d = parseDateStr(str);
    if (!d) return '';
    const today = new Date(); today.setHours(0,0,0,0);
    const diff = Math.round((d - today) / (1000*60*60*24));
    let prefix;
    if (diff === 0) prefix = 'Today';
    else if (diff === 1) prefix = 'Tomorrow';
    else if (diff > 1 && diff < 7)
      prefix = `This ${d.toLocaleDateString('en-US',{ weekday:'long' })}`;
    else if (diff >= 7 && diff < 14)
      prefix = `Next ${d.toLocaleDateString('en-US',{ weekday:'long' })}`;
    else
      prefix = d.toLocaleDateString('en-US',{ weekday:'long' });
    const md = d.toLocaleDateString('en-US',{ month:'long', day:'numeric' });
    return `${prefix}, ${md}`;
  }

  function copyLinkFallback(url) {
    navigator.clipboard.writeText(url).catch(console.error);
  }

  function handleShare() {
    const url = window.location.href;
    const title = document.title;
    if (navigator.share) navigator.share({ title, url }).catch(console.error);
    else copyLinkFallback(url);
  }

  // ─── Load event, favorites & community subs ───────────────────────────
  useEffect(() => {
    async function load() {
      const { data, error } = await supabase
        .from('events')
        .select('*')
        .eq('slug', slug)
        .single();
      if (error) console.error(error);
      else setEvent(data);
    }
    load();
  }, [slug]);

  useEffect(() => {
    if (!event) return;
    supabase
      .from('taggings')
      .select('tags(name,slug)')
      .eq('taggable_type', 'events')
      .eq('taggable_id', event.id)
      .then(({ data, error }) => {
        if (error) {
          console.error(error);
          setEventTags([]);
        } else {
          setEventTags((data || []).map(r => r.tags));
        }
      });
  }, [event]);

  useEffect(() => {
    if (!event) return;

    // favorite count
    supabase
      .from('event_favorites')
      .select('id', { count: 'exact', head: true })
      .eq('event_id', event.id)
      .then(({ count, error }) => {
        if (!error) setFavCount(count || 0);
      });

    // my favorite
    if (user) {
      getMyEventFavorites().then(rows => {
        const mine = rows.find(r => r.event_id === event.id);
        setMyFavId(mine?.id || null);
      });
    }

    // upcoming community submissions
    (async () => {
      const today = new Date().toISOString().slice(0,10);
      const { data: list, error } = await supabase
        .from('big_board_events')
        .select('id,post_id,title,start_date,slug')
        .gte('start_date', today)
        .order('start_date', { ascending: true })
        .limit(24);
      if (error) {
        console.error(error);
        setMoreEvents([]);
        setLoadingMore(false);
        return;
      }
      const enriched = await Promise.all(
        list.map(async ev => {
          const { data: post } = await supabase
            .from('big_board_posts')
            .select('image_url')
            .eq('id', ev.post_id)
            .single();
          let url = '';
          if (post?.image_url) {
            const { data:{ publicUrl } } = supabase
              .storage.from('big-board')
              .getPublicUrl(post.image_url);
            url = publicUrl;
          }
          return { ...ev, imageUrl: url };
        })
      );
      setMoreEvents(enriched);
      setLoadingMore(false);
    })();
  }, [event, user]);

  // ─── Load tags for community cards ────────────────────────────────────
  useEffect(() => {
    if (!moreEvents.length) return;
    const ids = moreEvents.map(ev => String(ev.id));
    supabase
      .from('taggings')
      .select('tags(name,slug),taggable_id')
      .eq('taggable_type','big_board_events')
      .in('taggable_id', ids)
      .then(({ data, error }) => {
        if (error) return console.error(error);
        const map = {};
        data.forEach(({ taggable_id, tags }) => {
          map[taggable_id] = map[taggable_id] || [];
          map[taggable_id].push(tags);
        });
        setTagMap(map);
      });
  }, [moreEvents]);

  // ─── Favorite toggle ─────────────────────────────────────────────────
  const toggleFav = async () => {
    if (!user || !event) return;
    setToggling(true);
    if (myFavId) {
      await removeEventFavorite(myFavId);
      setMyFavId(null);
      setFavCount(c => c - 1);
    } else {
      const newRow = await addEventFavorite(event.id);
      setMyFavId(newRow.id);
      setFavCount(c => c + 1);
    }
    setToggling(false);
  };

  // ─── Reviews ─────────────────────────────────────────────────────────
  const loadReviews = async () => {
    setLoadingReviews(true);
    const { data, error } = await supabase
      .from('reviews')
      .select('*')
      .eq('event_id', event.id)
      .order('created_at',{ ascending: false });
    if (error) {
      console.error(error);
      setReviews([]);
    } else {
      setReviews(data.map(r => {
        let urls = Array.isArray(r.photo_urls) ? r.photo_urls : [];
        if (!Array.isArray(r.photo_urls) && r.photo_urls) {
          try {
            const p = JSON.parse(r.photo_urls);
            if (Array.isArray(p)) urls = p;
          } catch {}
        }
        return { ...r, photo_urls: urls };
      }));
    }
    setLoadingReviews(false);
  };
  useEffect(() => { if (event) loadReviews(); }, [event]);

  const handleSubmit = async e => {
    e.preventDefault();
    if (!user) return alert('Log in to leave a review.');
    setSubmitting(true);
    const photoUrls = [];
    for (let file of photoFiles) {
      const name = file.name.replace(/[^a-z0-9.\-_]/gi,'_').toLowerCase();
      const path = `${event.id}-${Date.now()}-${name}`;
      const { error: upErr } = await supabase.storage
        .from('event-photos').upload(path, file);
      if (upErr) { alert('Upload failed.'); setSubmitting(false); return; }
      const { data:{ publicUrl } } =
        supabase.storage.from('event-photos').getPublicUrl(path);
      photoUrls.push(publicUrl);
    }
    const { error } = await supabase.from('reviews').insert({
      event_id: event.id,
      user_id: user.id,
      rating, comment, photo_urls: photoUrls
    });
    setSubmitting(false);
    if (!error) {
      setComment(''); setRating(5); setPhotoFiles([]);
      loadReviews();
    }
  };

  const startEdit = r => {
    setEditingId(r.id);
    setDraftRating(r.rating);
    setDraftComment(r.comment);
  };
  const saveEdit = async () => {
    const { error } = await supabase
      .from('reviews')
      .update({ rating: draftRating, comment: draftComment })
      .eq('id', editingId);
    if (!error) { setEditingId(null); loadReviews(); }
    else alert('Update failed: ' + error.message);
  };
  const deleteReview = async id => {
    if (!window.confirm('Delete this review?')) return;
    const { error } = await supabase.from('reviews').delete().eq('id', id);
    if (!error) loadReviews(); else alert('Delete failed.');
  };
  const alreadyReviewed = user && reviews.some(r => r.user_id === user.id);

  if (!event) {
    return <div className="py-20 text-center text-gray-500">Loading…</div>;
  }

  // ─── Build displayDate ───────────────────────────────────────────────
  const sd = parseDateStr(event.Dates);
  const ed = parseDateStr(event['End Date']);
  const singleDay = !ed || ed.getTime() === sd.getTime();
  const displayDate = singleDay
    ? getFriendlyDate(event.Dates)
    : `${sd.toLocaleDateString('en-US',{ month:'long', day:'numeric' })} — ${ed.toLocaleDateString('en-US',{ month:'long', day:'numeric' })}`;

  return (
    <div className="flex flex-col min-h-screen bg-white">
      <Helmet>
        <title>{`${event['E Name']} – ${displayDate} – Our Philly`}</title>
        <meta name="description" content={event['E Description']} />
      </Helmet>

      <Navbar />

      <main className="flex-grow">
        {/* Hero */}
        <div
          className="relative w-full h-screen bg-cover bg-center flex items-end"
          style={{ backgroundImage: `url(${event['E Image']})` }}
        >
          <div className="absolute inset-0 bg-gradient-to-b from-black/50 to-black/80" />
          <button
            onClick={toggleFav}
            disabled={toggling}
            className="absolute top-6 left-6 z-10 text-4xl"
          >
            {myFavId ? '❤️' : '🤍'} <span className="text-2xl">{favCount}</span>
          </button>
          <div className="relative z-10 w-full max-w-4xl mx-auto p-6 pb-12 text-white text-center">
            <h1 className="text-6xl font-[Barrio] mb-4">{event['E Name']}</h1>
            <p className="text-xl mb-6">
              {displayDate}
              {event.time && ` — ${event.time}`}
            </p>
<<<<<<< HEAD
            <button
              onClick={handleShare}
              className="bg-white/20 hover:bg-white/30 text-white px-4 py-2 rounded"
            >
              Share
            </button>
=======
            {eventTags.length > 0 && (
              <div className="flex flex-wrap justify-center gap-2 mt-2">
                {eventTags.map((tag, i) => (
                  <Link
                    key={tag.slug}
                    to={`/tags/${tag.slug}`}
                    className={`${pillStyles[i % pillStyles.length]} px-3 py-1 rounded-full text-sm font-semibold hover:opacity-80 transition`}
                  >
                    #{tag.name}
                  </Link>
                ))}
              </div>
            )}
>>>>>>> 14e840e8
          </div>
        </div>
        {/* Description & Image */}
        <div className="max-w-4xl mx-auto mt-12 px-4 grid grid-cols-1 lg:grid-cols-2 gap-8">
          <div>
            {event['E Description'] && (
              <div className="mb-6">
                <h2 className="text-2xl font-semibold text-gray-900 mb-2">What to expect</h2>
                <p className="text-gray-700">{event['E Description']}</p>
              </div>
            )}
            {event.longDescription && (
              <div className="mb-6">
                <h2 className="text-2xl font-semibold text-gray-900 mb-2">About this tradition</h2>
                <p className="text-gray-700">{event.longDescription}</p>
              </div>
            )}
            {event['E Link'] && (
              <div className="mb-6">
                <h2 className="text-xl font-semibold text-gray-900 mb-2">More Info</h2>
                <a
                  href={event['E Link']}
                  target="_blank"
                  rel="noopener noreferrer"
                  className="text-indigo-600 hover:underline"
                >
                  Visit Site
                </a>
              </div>
            )}
          </div>
          <div>
            {event['E Image'] && (
              <img
                src={event['E Image']}
                alt={event['E Name']}
                className="w-full h-auto max-h-[60vh] object-contain rounded-lg shadow-lg"
              />
            )}
          </div>
        </div>

        {/* Reviews */}
        <section className="max-w-4xl mx-auto py-12 px-4">
          <h2 className="text-2xl font-semibold text-gray-800 mb-6">Reviews</h2>
          {loadingReviews ? (
            <p>Loading reviews…</p>
          ) : reviews.length === 0 ? (
            <p className="text-gray-500">No reviews yet.</p>
          ) : (
            reviews.map(r => (
              <div key={r.id} className="mb-6 bg-white rounded-xl shadow p-6">
                {editingId === r.id ? (
                  <>
                    <div className="mb-3">
                      <label className="block text-sm font-medium mb-1">Edit Rating</label>
                      <div className="flex space-x-2">
                        {[1,2,3,4,5].map(n => (
                          <button
                            key={n}
                            onClick={() => setDraftRating(n)}
                            className={`text-2xl ${n <= draftRating ? 'text-yellow-500' : 'text-gray-300'}`}
                          >★</button>
                        ))}
                      </div>
                    </div>
                    <textarea
                      rows={3}
                      className="w-full border rounded p-2 mb-3"
                      value={draftComment}
                      onChange={e => setDraftComment(e.target.value)}
                    />
                    <div className="flex gap-2">
                      <button onClick={saveEdit} className="px-4 py-2 bg-blue-600 text-white rounded">
                        Save
                      </button>
                      <button onClick={() => setEditingId(null)} className="px-4 py-2 bg-gray-300 rounded">
                        Cancel
                      </button>
                    </div>
                  </>
                ) : (
                  <>
                    <div className="flex justify-between items-center mb-2">
                      <span className="text-yellow-500 text-xl">
                        {'★'.repeat(r.rating)}{'☆'.repeat(5 - r.rating)}
                      </span>
                      <time className="text-xs text-gray-400">
                        {new Date(r.created_at).toLocaleString()}
                      </time>
                    </div>
                    <p className="text-gray-700 mb-3">{r.comment}</p>
                    {r.photo_urls.length > 0 && (
                      <div className="flex space-x-2 mb-3">
                        {r.photo_urls.map(url => (
                          <div
                            key={url}
                            className="w-20 h-20 rounded-lg overflow-hidden cursor-pointer"
                            onClick={() => setModalImage(url)}
                          >
                            <img src={url} alt="Review" className="w-full h-full object-cover" />
                          </div>
                        ))}
                      </div>
                    )}
                    {user?.id === r.user_id && (
                      <div className="space-x-2">
                        <button
                          onClick={() => startEdit(r)}
                          className="px-2 py-1 bg-yellow-500 text-white text-sm rounded"
                        >Edit</button>
                        <button
                          onClick={() => deleteReview(r.id)}
                          className="px-2 py-1 bg-red-600 text-white text-sm rounded"
                        >Delete</button>
                      </div>
                    )}
                  </>
                )}
              </div>
            ))
          )}

          {/* Post Review Form */}
          {user ? (
            alreadyReviewed ? (
              <p className="mt-6 text-center text-gray-600">You’ve already reviewed this event.</p>
            ) : (
              <form onSubmit={handleSubmit} className="mt-8 bg-white p-6 rounded-xl shadow space-y-6">
                <div>
                  <label className="block text-sm font-medium mb-2">Your Rating</label>
                  <div className="flex space-x-2">
                    {[1,2,3,4,5].map(n => (
                      <button
                        key={n}
                        type="button"
                        onClick={() => setRating(n)}
                        className={`text-2xl ${n <= rating ? 'text-yellow-500' : 'text-gray-300'}`}
                      >★</button>
                    ))}
                  </div>
                </div>
                <div>
                  <label className="block text-sm font-medium mb-2">Your Review</label>
                  <textarea
                    value={comment}
                    onChange={e => setComment(e.target.value)}
                    required
                    className="w-full border rounded-lg px-4 py-3 focus:ring-2 focus:ring-indigo-300"
                    rows={4}
                    placeholder="Share your experience…"
                  />
                </div>
                <div>
                  <label className="block text-sm font-medium mb-2">Upload Photos (optional)</label>
                  <input
                    type="file"
                    accept="image/*"
                    multiple
                    onChange={e => {
                      const files = Array.from(e.target.files || []);
                      const valid = files.filter(f => f.type.startsWith('image/'));
                      if (valid.length !== files.length) alert('Non-image files ignored');
                      setPhotoFiles(valid);
                    }}
                    className="text-sm text-gray-600"
                  />
                </div>
                <button
                  type="submit"
                  disabled={submitting}
                  className="w-full bg-indigo-600 text-white py-3 rounded-lg hover:bg-indigo-700 transition"
                >
                  {submitting ? 'Posting…' : 'Post Review'}
                </button>
              </form>
            )
          ) : (
            <p className="mt-6 text-center text-sm">
              <Link to="/login" className="text-indigo-600 hover:underline">Log in</Link> to leave a review.
            </p>
          )}

          {/* Image Lightbox */}
          {modalImage && (
            <div
              className="fixed inset-0 z-50 bg-black/70 flex items-center justify-center"
              onClick={() => setModalImage(null)}
            >
              <img
                src={modalImage}
                alt="Enlarged"
                className="max-w-full max-h-[90vh] rounded-lg border-4 border-white shadow-lg"
                onClick={e => e.stopPropagation()}
              />
            </div>
          )}
        </section>

        {/* More Upcoming Community Submissions */}
        <div className="border-t border-gray-200 mt-12 pt-8 px-4 pb-12 max-w-screen-xl mx-auto">
          <h2 className="text-2xl text-center font-semibold text-gray-800 mb-6">
            More Upcoming Community Submissions
          </h2>
          {loadingMore ? (
            <p className="text-center text-gray-500">Loading…</p>
          ) : moreEvents.length === 0 ? (
            <p className="text-center text-gray-600">No upcoming submissions.</p>
          ) : (
            <div className="grid grid-cols-1 sm:grid-cols-2 lg:grid-cols-3 gap-6">
              {moreEvents.map(ev => {
                const label = getFriendlyDate(ev.start_date);
                return (
                  <Link
                    key={ev.id}
                    to={`/big-board/${ev.slug}`}
                    className="bg-white rounded-xl shadow-md hover:shadow-lg transition-transform hover:scale-[1.02] overflow-hidden flex flex-col"
                  >
                    <div className="relative h-40 bg-gray-100">
                      <div className="absolute inset-x-0 bottom-0 h-6 bg-indigo-600 flex items-center justify-center z-20">
                        <span className="text-xs font-bold text-white uppercase">
                          COMMUNITY SUBMISSION
                        </span>
                      </div>
                      {ev.imageUrl ? (
                        <img
                          src={ev.imageUrl}
                          alt={ev.title}
                          className="w-full h-full object-cover object-center"
                        />
                      ) : (
                        <div className="w-full h-full flex items-center justify-center text-gray-400">
                          No Image
                        </div>
                      )}
                    </div>
                    <div className="p-4 flex-1 flex flex-col justify-center text-center">
                      <h3 className="text-lg font-semibold text-gray-800 mb-2 line-clamp-2">
                        {ev.title}
                      </h3>
                      <p className="text-sm text-gray-600">{label}</p>
                      {!!tagMap[ev.id]?.length && (
                        <div className="mt-2 flex flex-wrap justify-center space-x-1">
                          {tagMap[ev.id].map((tag, i) => (
                            <Link
                              key={tag.slug}
                              to={`/tags/${tag.slug}`}
                              className={`${pillStyles[i % pillStyles.length]} text-xs font-semibold px-2 py-1 rounded-full hover:opacity-80 transition`}
                            >
                              #{tag.name}
                            </Link>
                          ))}
                        </div>
                      )}
                    </div>
                  </Link>
                );
              })}
            </div>
          )}
        </div>
      </main>

      <Footer />
      <FloatingAddButton onClick={() => setShowFlyerModal(true)} />
      <button
        onClick={() => setShowFlyerModal(true)}
        className="fixed bottom-0 left-0 w-full bg-indigo-600 text-white py-4 text-center font-bold sm:hidden z-50"
      >
        Post Event
      </button>
      <PostFlyerModal isOpen={showFlyerModal} onClose={() => setShowFlyerModal(false)} />
    </div>
  );
}<|MERGE_RESOLUTION|>--- conflicted
+++ resolved
@@ -333,14 +333,13 @@
               {displayDate}
               {event.time && ` — ${event.time}`}
             </p>
-<<<<<<< HEAD
+codex/replace-hero-component-with-full-viewport-design
             <button
               onClick={handleShare}
               className="bg-white/20 hover:bg-white/30 text-white px-4 py-2 rounded"
             >
               Share
             </button>
-=======
             {eventTags.length > 0 && (
               <div className="flex flex-wrap justify-center gap-2 mt-2">
                 {eventTags.map((tag, i) => (
@@ -354,7 +353,6 @@
                 ))}
               </div>
             )}
->>>>>>> 14e840e8
           </div>
         </div>
         {/* Description & Image */}
